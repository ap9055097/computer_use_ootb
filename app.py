--- conflicted
+++ resolved
@@ -163,21 +163,6 @@
     else:
         return message
 # open new tab, open google sheets inside, then create a new blank spreadsheet
-<<<<<<< HEAD
-=======
-from PIL import Image
-from io import BytesIO
-def decode_base64_image(base64_str):
-    if base64_str.startswith("data:image"):
-        base64_str = base64_str.split(",")[1]
-    image_data = base64.b64decode(base64_str)
-    image = Image.open(BytesIO(image_data))
-    import datetime
-    image.save(f"{datetime.datetime.now().strftime('%Y-%m-%d_%H-%M-%S')}.png")
-    print("screenshot saved")
-    return f"{datetime.datetime.now().strftime('%Y-%m-%d_%H-%M-%S')}.png"
->>>>>>> 1aa1e4c7
-
 
 def process_input(user_input, state):
     # Ensure the state is properly initialized
